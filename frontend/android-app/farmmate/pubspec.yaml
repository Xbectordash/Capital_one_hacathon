name: farmmate
description: "A new Flutter project."
# The following line prevents the package from being accidentally published to
# pub.dev using `flutter pub publish`. This is preferred for private packages.
publish_to: 'none' # Remove this line if you wish to publish to pub.dev

# The following defines the version and build number for your application.
# A version number is three numbers separated by dots, like 1.2.43
# followed by an optional build number separated by a +.
# Both the version and the builder number may be overridden in flutter
# build by specifying --build-name and --build-number, respectively.
# In Android, build-name is used as versionName while build-number used as versionCode.
# Read more about Android versioning at https://developer.android.com/studio/publish/versioning
# In iOS, build-name is used as CFBundleShortVersionString while build-number is used as CFBundleVersion.
# Read more about iOS versioning at
# https://developer.apple.com/library/archive/documentation/General/Reference/InfoPlistKeyReference/Articles/CoreFoundationKeys.html
# In Windows, build-name is used as the major, minor, and patch parts
# of the product and file versions while build-number is used as the build suffix.
version: 1.0.0+1

environment:
  sdk: ^3.8.1

# Dependencies specify other packages that your package needs in order to work.
# To automatically upgrade your package dependencies to the latest versions
# consider running `flutter pub upgrade --major-versions`. Alternatively,
# dependencies can be manually updated by changing the version numbers below to
# the latest version available on pub.dev. To see which dependencies have newer
# versions available, run `flutter pub outdated`.
dependencies:
  flutter:
    sdk: flutter
  flutter_localizations:
    sdk: flutter
  # The following adds the Cupertino Icons font to your application.
  # Use with the CupertinoIcons class for iOS style icons.
  cupertino_icons: ^1.0.8
  file_picker: ^10.2.4
  logger: ^2.6.1
  speech_to_text: ^7.3.0
<<<<<<< HEAD
  intl: ^0.20.2
=======
  
  # Network and API
  http: ^1.2.2
  socket_io_client: ^2.0.3+1
  
  # Location services
  geolocator: ^12.0.0
  permission_handler: ^11.3.1
  geocoding: ^3.0.0
  
  # State management
  provider: ^6.1.2
  
  # Storage
  shared_preferences: ^2.3.2
  
  # UI enhancements
  flutter_spinkit: ^5.2.1
>>>>>>> b8556e60

dev_dependencies:
  flutter_test:
    sdk: flutter

  # The "flutter_lints" package below contains a set of recommended lints to
  # encourage good coding practices. The lint set provided by the package is
  # activated in the `analysis_options.yaml` file located at the root of your
  # package. See that file for information about deactivating specific lint
  # rules and activating additional ones.
  flutter_lints: ^5.0.0

# For information on the generic Dart part of this file, see the
# following page: https://dart.dev/tools/pub/pubspec

# The following section is specific to Flutter packages.
flutter:

  # The following line ensures that the Material Icons font is
  # included with your application, so that you can use the icons in
  # the material Icons class.
  uses-material-design: true

  # To add assets to your application, add an assets section, like this:
  assets:
    - assets/icons/
  #   - images/a_dot_ham.jpeg

  # An image asset can refer to one or more resolution-specific "variants", see
  # https://flutter.dev/to/resolution-aware-images

  # For details regarding adding assets from package dependencies, see
  # https://flutter.dev/to/asset-from-package

  # To add custom fonts to your application, add a fonts section here,
  # in this "flutter" section. Each entry in this list should have a
  # "family" key with the font family name, and a "fonts" key with a
  # list giving the asset and other descriptors for the font. For
  # example:
  # fonts:
  #   - family: Schyler
  #     fonts:
  #       - asset: fonts/Schyler-Regular.ttf
  #       - asset: fonts/Schyler-Italic.ttf
  #         style: italic
  #   - family: Trajan Pro
  #     fonts:
  #       - asset: fonts/TrajanPro.ttf
  #       - asset: fonts/TrajanPro_Bold.ttf
  #         weight: 700
  #
  # For details regarding fonts from package dependencies,
  # see https://flutter.dev/to/font-from-package
  generate: true

localization:
  arb-dir: lib/l10n
  template-arb-file: app_en.arb
  output-localization-file: app_localizations.dart
  output-class: AppLocalizations
  preferred-supported-locales:
    - en
    - hi
    - mr
    - kn
    - gu<|MERGE_RESOLUTION|>--- conflicted
+++ resolved
@@ -38,28 +38,25 @@
   file_picker: ^10.2.4
   logger: ^2.6.1
   speech_to_text: ^7.3.0
-<<<<<<< HEAD
   intl: ^0.20.2
-=======
-  
+
   # Network and API
   http: ^1.2.2
   socket_io_client: ^2.0.3+1
-  
+
   # Location services
   geolocator: ^12.0.0
   permission_handler: ^11.3.1
   geocoding: ^3.0.0
-  
+
   # State management
   provider: ^6.1.2
-  
+
   # Storage
   shared_preferences: ^2.3.2
-  
+
   # UI enhancements
   flutter_spinkit: ^5.2.1
->>>>>>> b8556e60
 
 dev_dependencies:
   flutter_test:

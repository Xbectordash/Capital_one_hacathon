--- conflicted
+++ resolved
@@ -1,54 +1 @@
-<<<<<<< HEAD
-# Python
-*.pyc
-*.pyo
-*.pyd
-__pycache__/
-*.py[cod]
-venv/
-env/
-ENV/
-.venv/
-
-# Node.js
-node_modules/
-npm-debug.log*
-yarn-debug.log*
-yarn-error.log*
-
-# Environment files
-.env
-
-# Docker
-*.pid
-
-# VSCode/IDE
-.vscode/
-.idea/
-
-# Logs and test outputs
-logs/
-*.log
-coverage/
-.pytest_cache/
-
-# OS-specific files
-Thumbs.db
-.DS_Store
-
-# Flutter/Dart
-build/
-.flutter-plugins
-.flutter-plugins-dependencies
-.packages
-pubspec.lock
-.merlin
-.metadata
-
-# Misc
-*.sqlite3
-*.db
-*.bak
-*.swp
-=======
->>>>>>> 353380f6
+.env